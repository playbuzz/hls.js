/* eslint-disable no-console */

const sauceConnectLauncher = require('sauce-connect-launcher');
const webdriver = require('selenium-webdriver');
const By = webdriver.By;
const until = webdriver.until;
// requiring this automatically adds the chromedriver binary to the PATH
require('chromedriver');
const HttpServer = require('http-server');
const streams = require('../../test-streams');
const useSauce = !!process.env.SAUCE || !!process.env.SAUCE_TUNNEL_ID;
const chai = require('chai');
const expect = chai.expect;

const browserConfig = {
  version: 'latest',
  name: 'chrome'
};

/**
 * @type {webdriver.ThenableWebDriver}
 */
let browser;
let stream;
const printDebugLogs = false;

// Setup browser config data from env vars
if (useSauce) {
  const UA = process.env.UA;
  if (!UA) {
    throw new Error('No test browser name.');
  }

  const OS = process.env.OS;
  if (!OS) {
    throw new Error('No test browser platform.');
  }

<<<<<<< HEAD
  const UA_VERSION = process.env.UA_VERSION;
=======
  if (!process.env.SAUCE_ACCESS_KEY || !process.env.SAUCE_USERNAME) {
    throw new Error('Missing sauce auth.');
  }

  let UA_VERSION = process.env.UA_VERSION;
>>>>>>> d8fd4b11
  if (UA_VERSION) {
    browserConfig.version = UA_VERSION;
  }

  browserConfig.name = UA;
  browserConfig.platform = OS;
}

let browserDescription = browserConfig.name;

if (browserConfig.version && browserConfig.version !== 'latest') {
  browserDescription += ` ${browserConfig.version}`;
}

if (browserConfig.platform) {
  browserDescription += `, ${browserConfig.platform}`;
}

const hostname = useSauce ? 'localhost' : '127.0.0.1';

// Launch static server
HttpServer.createServer({
  showDir: false,
  autoIndex: false,
  root: './'
}).listen(8000, hostname);

const wait = ms => new Promise(resolve => self.setTimeout(resolve, ms));
const stringifyResult = (result) => JSON.stringify(result, Object.keys(result).filter(k => k !== 'logs'), 2);
async function retry (attempt, numAttempts = 5, interval = 2000) {
  try {
    return await attempt();
  } catch (e) {
    if (--numAttempts === 0) {
      // reject with the last error
      throw e;
    }
    await wait(interval);
    return retry(attempt, numAttempts, interval);
  }
}

async function testLoadedData (url, config) {
  const result = await browser.executeAsyncScript(function (url, config) {
    const callback = arguments[arguments.length - 1];
    self.startStream(url, config, callback);
    const video = self.video;
    video.onloadeddata = function () {
      callback({ code: 'loadeddata', logs: self.logString });
    };
  }, url, config);
  expect(result, stringifyResult(result)).to.have.property('code').which.equals('loadeddata');
}

async function testIdleBufferLength (url, config) {
  const result = await browser.executeAsyncScript(function (url, config) {
    const callback = arguments[arguments.length - 1];
    const autoplay = false;
    self.startStream(url, config, callback, autoplay);
    const video = self.video;
    const maxBufferLength = self.hls.config.maxBufferLength;
    video.onprogress = function () {
      const buffered = video.buffered;
      if (buffered.length) {
        const bufferEnd = buffered.end(buffered.length - 1);
        const duration = video.duration;
        const durationOffsetTolerance = config.avBufferOffset || 1;
        console.log('[test] > progress: ' + bufferEnd.toFixed(2) + '/' + duration.toFixed(2) +
          ' buffered.length: ' + buffered.length + ' allowed duration offset ' + durationOffsetTolerance);
        if (bufferEnd >= maxBufferLength || bufferEnd > duration - durationOffsetTolerance) {
          callback({ code: 'loadeddata', logs: self.logString });
        }
      }
    };
  }, url, config);
  expect(result, stringifyResult(result)).to.have.property('code').which.equals('loadeddata');
}

async function testSmoothSwitch (url, config) {
  const result = await browser.executeAsyncScript(function (url, config) {
    const callback = arguments[arguments.length - 1];
    self.startStream(url, config, callback);
    const video = self.video;
    self.hls.once(self.Hls.Events.FRAG_CHANGED, function (eventName, data) {
      console.log('[test] > ' + eventName + ' frag.level: ' + data.frag.level);
      self.switchToHighestLevel('next');
    });
    self.hls.on(self.Hls.Events.LEVEL_SWITCHED, function (eventName, data) {
      console.log('[test] > ' + eventName + ' data.level: ' + data.level);
      const currentTime = video.currentTime;
      const highestLevel = (self.hls.levels.length - 1);
      if (data.level === highestLevel) {
        self.setTimeout(function () {
          const newCurrentTime = video.currentTime;
          const paused = video.paused;
          console.log('[test] > currentTime delta: ' + (newCurrentTime - currentTime));
          callback({
            highestLevel: highestLevel,
            currentTimeDelta: newCurrentTime - currentTime,
            paused,
            logs: self.logString
          });
        }, 2000);
      }
    });
  }, url, config);
  expect(result, stringifyResult(result)).to.have.property('currentTimeDelta').which.is.gt(0);
}

async function testSeekOnLive (url, config) {
  const result = await browser.executeAsyncScript(function (url, config) {
    const callback = arguments[arguments.length - 1];
    self.startStream(url, config, callback);
    const video = self.video;
    video.onloadeddata = function () {
      self.setTimeout(function () {
        video.currentTime = video.duration - 5;
      }, 5000);
    };
    video.onseeked = function () {
      callback({ code: 'seeked', logs: self.logString });
    };
  }, url, config);
  expect(result, stringifyResult(result)).to.have.property('code').which.equals('seeked');
}

async function testSeekOnVOD (url, config) {
  const result = await browser.executeAsyncScript(function (url, config) {
    const callback = arguments[arguments.length - 1];
    self.startStream(url, config, callback);
    const video = self.video;
    video.onloadeddata = function () {
      self.setTimeout(function () {
        const duration = video.duration;
        // After seeking timeout if paused after 5 seconds
        video.onseeked = function () {
          self.setTimeout(function () {
            const { currentTime, paused } = video;
            if (video.currentTime === 0 || video.paused) {
              callback({ code: 'paused', currentTime, paused, duration, logs: self.logString });
            }
          }, 5000);
        };
        video.currentTime = duration - 5;
        // Fail test early if more than 2 buffered ranges are found (with configured exceptions)
        const allowedBufferedRanges = config.allowedBufferedRangesInSeekTest || 2;
        video.onprogress = function () {
          if (video.buffered.length > allowedBufferedRanges) {
            callback({
              code: 'buffer-gaps',
              bufferedRanges: video.buffered.length,
              duration,
              logs: self.logString
            });
          }
        };
      }, 5000);
    };
    video.onended = function () {
      callback({ code: 'ended', logs: self.logString });
    };
  }, url, config);
  expect(result, stringifyResult(result)).to.have.property('code').which.equals('ended');
}

// async function testSeekEndVOD (url, config) {
//   const result = await browser.executeAsyncScript(function (url, config) {
//     const callback = arguments[arguments.length - 1];
//     self.startStream(url, config, callback);
//     const video = self.video;
//     video.onloadeddata = function () {
//       self.setTimeout(function () {
//         video.currentTime = video.duration;
//       }, 5000);
//     };
//     video.onended = function () {
//       callback({ code: 'ended', logs: self.logString });
//     };
//   }, url, config);
//   expect(result, stringifyResult(result)).to.have.property('code').which.equals('ended');
// }

async function testIsPlayingVOD (url, config) {
  const result = await browser.executeAsyncScript(function (url, config) {
    const callback = arguments[arguments.length - 1];
    self.startStream(url, config, callback);
    const video = self.video;
    self.hls.once(self.Hls.Events.FRAG_CHANGED, function () {
      const expectedPlaying = !(
        video.paused || // not playing when video is paused
        video.ended || // not playing when video is ended
        video.buffered.length === 0
      ); // not playing if nothing buffered
      const currentTime = video.currentTime;
      if (expectedPlaying) {
        self.setTimeout(function () {
          console.log('[test] > video expected playing. last currentTime/new currentTime=' +
            currentTime + '/' + video.currentTime);
          callback({ playing: currentTime !== video.currentTime });
        }, 5000);
      } else {
        console.log('[test] > video not playing. paused/ended/buffered.length=' +
          video.paused + '/' + video.ended + '/' + video.buffered.length);
        callback({ playing: false });
      }
    });
  }, url, config);
  expect(result, stringifyResult(result)).to.have.property('playing').which.is.true;
}

async function testSeekBackToStart (url, config) {
  const result = await browser.executeAsyncScript(function (url, config) {
    const callback = arguments[arguments.length - 1];
    self.startStream(url, config, callback);
    const video = self.video;
    video.ontimeupdate = function () {
      if (video.currentTime > 0 && !video.paused) {
        self.setTimeout(function () {
          video.onseeked = function () {
            delete video.onseeked;
            video.ontimeupdate = function () {
              if (video.currentTime > 0 && !video.paused) {
                delete video.ontimeupdate;
                callback({ playing: true });
              }
            };
          };
          video.currentTime = 0;
          delete video.ontime;
        }, 500);
      }
    };
  }, url, config);
  expect(result, stringifyResult(result)).to.have.property('playing').which.is.true;
}

let sauceConnectProcess;
async function sauceConnect (tunnelIdentifier) {
  return new Promise(function (resolve, reject) {
    console.log(`Running sauce-connect-launcher. Tunnel id: ${tunnelIdentifier}`);
    sauceConnectLauncher({
      tunnelIdentifier
    }, (err, sauceConnectProcess) => {
      if (err) {
        console.error(err.message);
        reject(err);
        return;
      }
      console.log('Sauce Connect ready');
      resolve(sauceConnectProcess);
    });
  });
}

async function sauceDisconnect () {
  return new Promise(function (resolve) {
    if (!sauceConnectProcess) {
      resolve();
    }
    sauceConnectProcess.close(function () {
      console.log('Closed Sauce Connect process');
      resolve();
    });
  });
}

describe(`testing hls.js playback in the browser on "${browserDescription}"`, function () {
  before(async function () {
    // high timeout because sometimes getSession() takes a while
    this.timeout(100000);
    if (!stream) {
      throw new Error('Stream not defined');
    }

    const labelBranch = process.env.TRAVIS_BRANCH || 'unknown';
    const capabilities = {
      name: `hls.js@${labelBranch} on "${browserDescription}"`,
      browserName: browserConfig.name,
      platform: browserConfig.platform,
      version: browserConfig.version,
      commandTimeout: 90
    };

    if (browserConfig.name === 'chrome') {
      capabilities.chromeOptions = {
        args: [
          '--autoplay-policy=no-user-gesture-required',
          '--disable-web-security'
        ]
      };
    }

    browser = new webdriver.Builder();
    if (useSauce) {
      if (process.env.SAUCE_TUNNEL_ID) {
        capabilities['tunnel-identifier'] = process.env.SAUCE_TUNNEL_ID;
        capabilities.build = 'HLSJS-' + process.env.SAUCE_TUNNEL_ID;
      } else {
        capabilities['tunnel-identifier'] = `local-${Date.now()}`;
      }
      if (!process.env.SAUCE_TUNNEL_ID) {
        sauceConnectProcess = await sauceConnect(capabilities['tunnel-identifier']);
      }
      capabilities.username = process.env.SAUCE_USERNAME;
      capabilities.accessKey = process.env.SAUCE_ACCESS_KEY;
      capabilities.avoidProxy = true;
      capabilities['record-screenshots'] = 'false';
      browser = browser.usingServer(`https://${process.env.SAUCE_USERNAME}:${process.env.SAUCE_ACCESS_KEY}@ondemand.us-west-1.saucelabs.com:443/wd/hub`);
    }

    browser = browser.withCapabilities(capabilities).build();

    const start = Date.now();

    try {
      await retry(async function () {
        console.log('Retrieving web driver session...');
        const [, session] = await Promise.all([
          browser.manage().setTimeouts({ script: 75000 }),
          browser.getSession()
        ]);
        console.log(`Retrieved session in ${Date.now() - start}ms`);
        if (useSauce) {
          console.log(`Job URL: https://saucelabs.com/jobs/${session.getId()}`);
        } else {
          console.log(`WebDriver SessionID: ${session.getId()}`);
        }
      });
    } catch (err) {
      await sauceDisconnect();
      throw new Error(`failed setting up session: ${err}`);
    }
  });

  beforeEach(async function () {
    try {
      await retry(async () => {
        if (printDebugLogs) {
          console.log('Loading test page...');
        }
        try {
          await browser.get(`http://${hostname}:8000/tests/functional/auto/index.html`);
        } catch (e) {
          throw new Error('failed to open test page');
        }
        if (printDebugLogs) {
          console.log('Test page loaded.');
        }
        try {
          await browser.wait(
            until.elementLocated(By.css('body#hlsjs-functional-tests')),
            5000,
            'Failed to load test page, source of other page below.'
          );
        } catch (e) {
          const source = await browser.getPageSource();
          console.log(source);
          throw e;
        }
        if (printDebugLogs) {
          console.log('Test harness found, page confirmed loaded');
        }
      });
    } catch (e) {
      throw new Error(`error getting test page loaded: ${e}`);
    }
  });

  afterEach(async function () {
    const failed = this.currentTest.isFailed();
    if (printDebugLogs || failed) {
      const logString = await browser.executeScript('return logString');
      console.log(logString);
      if (failed && useSauce) {
        browser.executeScript('sauce:job-result=failed');
      }
    }
  });

  after(async function () {
    if (useSauce && this.currentTest && this.currentTest.parent) {
      const tests = this.currentTest.parent.tests;
      if (tests && tests.length && tests.every(test => test.isPassed())) {
        browser.executeScript('sauce:job-result=passed');
      }
    }
    console.log('Quitting browser...');
    await browser.quit();
    console.log('Browser quit.');
    if (useSauce) {
      await sauceDisconnect();
    }
  });

  for (const name in streams) {
    stream = streams[name];
    const url = stream.url;
    const config = stream.config || {};
    if (
      !stream.blacklist_ua ||
      stream.blacklist_ua.indexOf(browserConfig.name) === -1
    ) {
      it(
        `should receive video loadeddata event for ${stream.description}`,
        testLoadedData.bind(null, url, config)
      );

      if (stream.startSeek) {
        it(
          `seek back to start and play for ${stream.description}`,
          testSeekBackToStart.bind(null, url, config)
        );
      }

      if (stream.abr) {
        it(
          `should "smooth switch" to highest level and still play(readyState === 4) after 12s for ${stream.description}`,
          testSmoothSwitch.bind(null, url, config)
        );
      }

      if (stream.live) {
        it(
          `should seek near the end and receive video seeked event for ${stream.description}`,
          testSeekOnLive.bind(null, url, config)
        );
      } else {
        it(
          `should buffer up to maxBufferLength or video.duration for ${stream.description}`,
          testIdleBufferLength.bind(null, url, config)
        );
        it(
          `should play ${stream.description}`,
          testIsPlayingVOD.bind(null, url, config)
        );
        it(
          `should seek 5s from end and receive video ended event for ${stream.description} with 2 or less buffered ranges`,
          testSeekOnVOD.bind(null, url, config)
        );
        // TODO: Seeking to or past VOD duration should result in the video ending
        // it(`should seek on end and receive video ended event for ${stream.description}`, testSeekEndVOD.bind(null, url));
      }
    }
  }
});<|MERGE_RESOLUTION|>--- conflicted
+++ resolved
@@ -36,15 +36,11 @@
     throw new Error('No test browser platform.');
   }
 
-<<<<<<< HEAD
-  const UA_VERSION = process.env.UA_VERSION;
-=======
   if (!process.env.SAUCE_ACCESS_KEY || !process.env.SAUCE_USERNAME) {
     throw new Error('Missing sauce auth.');
   }
 
-  let UA_VERSION = process.env.UA_VERSION;
->>>>>>> d8fd4b11
+  const UA_VERSION = process.env.UA_VERSION;
   if (UA_VERSION) {
     browserConfig.version = UA_VERSION;
   }
