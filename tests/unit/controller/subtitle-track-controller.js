--- conflicted
+++ resolved
@@ -217,13 +217,8 @@
         const details = new LevelDetails('');
         details.live = false;
         subtitleTrackController.trackId = 1;
-<<<<<<< HEAD
-        subtitleTrackController.timer = setTimeout(() => {}, 0);
+        subtitleTrackController.timer = self.setTimeout(() => {}, 0);
         subtitleTrackController.onSubtitleTrackLoaded(Events.SUBTITLE_TRACK_LOADED, { id: 1, details, stats: new LoadStats() });
-=======
-        subtitleTrackController.timer = self.setTimeout(() => {}, 0);
-        subtitleTrackController.onSubtitleTrackLoaded({ id: 1, details, stats: new LoadStats() });
->>>>>>> 8bffb8e8
         expect(subtitleTrackController.timer).to.not.exist;
       });
     });
