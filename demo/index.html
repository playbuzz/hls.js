--- conflicted
+++ resolved
@@ -9,11 +9,7 @@
     <script src="https://ajax.googleapis.com/ajax/libs/jquery/2.1.3/jquery.min.js"></script>
     <script src="https://maxcdn.bootstrapcdn.com/bootstrap/3.3.4/js/bootstrap.min.js"></script>
     <script src="https://cdnjs.cloudflare.com/ajax/libs/FileSaver.js/1.3.3/FileSaver.min.js"></script>
-<<<<<<< HEAD
-
-=======
     <script src="https://cdnjs.cloudflare.com/ajax/libs/ace/1.4.2/ace.js"></script>
->>>>>>> 29ad34d0
   </head>
   <body>
     <div class="header-container">
@@ -47,64 +43,9 @@
         </p>
       </header>
       <div id="controls">
-<<<<<<< HEAD
-
-        <div id="customButtons"></div>
-
-        <select id="streamSelect" class="innerControls">
-          <option value="" selected>Select a test-stream from drop-down menu. Or enter custom URL below</option>
-        </select>
-
-        <input id="streamURL" class="innerControls" type=text value=""/>
-
-        <label class="innerControls">
-          Enable streaming:
-          <input id="enableStreaming" type=checkbox checked/>
-        </label>
-
-        <label class="innerControls">
-          Auto-recover media-errors:
-          <input id="autoRecoverError" type=checkbox checked/>
-        </label>
-
-        <label class="innerControls">
-          Enable worker for transmuxing:
-          <input id="enableWorker" type=checkbox checked/>
-        </label>
-
-        <label class="innerControls">
-          Dump transmuxed fMP4 data:
-          <input id="dumpfMP4" type=checkbox unchecked/>
-        </label>
-
-        <label class="innerControls">
-          Widevine DRM license-server URL:
-          <input id="widevineLicenseUrl" style="width: 50%"/>
-        </label>
-
-        <label class="innerControls">
-          Level-cap'ing (max limit):
-          <input id="levelCapping" style="width: 8em" type=number/>
-        </label>
-
-        <label class="innerControls">
-          Default audio-codec:
-          <input style="width: 8em" id="defaultAudioCodec"/>
-        </label>
-
-        <label class="innerControls">
-          Player size:
-          <select id="videoSize" style="float:right;">
-            <option value="240">Tiny (240p)</option>
-            <option value="384">Small (384p)</option>
-            <option value="480">Medium (480p)</option>
-            <option value="720" selected>Large (720p)</option>
-            <option value="1080">Huge (1080p)</option>
-=======
         <div class="demo-controls-wrapper">
           <select id="streamSelect" class="innerControls">
             <option value="" selected>Select a test-stream from drop-down menu. Or enter custom URL below</option>
->>>>>>> 29ad34d0
           </select>
 
           <input id="streamURL" class="innerControls" type=text value=""/>
@@ -170,14 +111,6 @@
 
       <video id="video" controls autoplay class="videoCentered"></video>
       <br>
-<<<<<<< HEAD
-
-      <canvas id="buffered_c" height="15" class="videoCentered" onclick="onClickBufferedRange(event);"></canvas>
-
-      <br><br>
-
-      <pre id="HlsStatus" class="center" style="white-space: pre-wrap;"></pre>
-=======
       <canvas id="bufferedCanvas" height="15" class="videoCentered" onclick="onClickBufferedRange(event);"></canvas>
       <br>
       <br>
@@ -186,19 +119,17 @@
 
       <label class="center">Error:</label>
       <pre id="errorOut" class="center" style="white-space: pre-wrap;"></pre>
->>>>>>> 29ad34d0
 
       <div class="center" style="text-align: center;" id="toggleButtons">
-        <button type="button" class="btn btn-sm" onclick="$('#PlaybackControl').toggle();">Playback controls</button>
-        <button type="button" class="btn btn-sm" onclick="$('#QualityLevelControl').toggle();">Quality-level controls</button>
-        <button type="button" class="btn btn-sm" onclick="$('#AudioTrackControl').toggle();">Audio-track controls</button>
-        <button type="button" class="btn btn-sm" onclick="$('#MetricsDisplay').toggle();toggleMetricsDisplay();">Metrics-display</button>
-        <button type="button" class="btn btn-sm" onclick="$('#StatsDisplay').toggle();">Stats-display</button>
-      </div>
-
-      <div class="center" id='PlaybackControl'>
-        <h4>Playback controls</h4>
-
+        <button type="button" class="btn btn-sm" onclick="toggleTab('playbackControlTab');">Playback</button>
+        <button type="button" class="btn btn-sm" onclick="toggleTab('qualityLevelControlTab');">Quality-levels</button>
+        <button type="button" class="btn btn-sm" onclick="toggleTab('audioTrackControlTab');">Audio-tracks</button>
+        <button type="button" class="btn btn-sm" onclick="toggleTab('statsDisplayTab');">Buffer &amp; Statistics</button>
+        <button type="button" class="btn btn-sm" onclick="toggleTab('metricsDisplayTab'); showMetrics();">Real-time metrics</button>
+      </div>
+
+      <div class="center" id='playbackControlTab'>
+        <h4>Playback</h4>
         <center>
             <p>
               <button type="button" class="btn btn-sm btn-info" onclick="$('#video')[0].play()">Play</button>
@@ -211,7 +142,7 @@
             </p>
 
             <p>
-              <button type="button" class="btn btn-sm btn-info" onclick="$('#video')[0].currentTime=$('#seek_pos').val()">seek to </button>
+              <button type="button" class="btn btn-sm btn-info" onclick="$('#video')[0].currentTime=$('#seek_pos').val()">Seek to </button>
               <input type="text" id='seek_pos' size="8" onkeydown="if(window.event.keyCode=='13'){$('#video')[0].currentTime=$('#seek_pos').val();}">
             </p>
 
@@ -237,13 +168,13 @@
 
       </div>
 
-      <div class="center" id='QualityLevelControl'>
-        <h4>Quality-level controls</h4>
+      <div class="center" id='qualityLevelControlTab'>
+        <h4>Quality-levels</h4>
         <center>
             <table>
                 <tr>
                   <td>
-                    <p>Currently played level</p>
+                    <p>Currently played level:</p>
                   </td>
                   <td>
                     <div id="currentLevelControl" style="display: inline;"></div>
@@ -251,7 +182,7 @@
                 </tr>
                 <tr>
                   <td>
-                    <p>Next level loaded</p>
+                    <p>Next level loaded:</p>
                   </td>
                   <td>
                     <div id="nextLevelControl" style="display: inline;"></div>
@@ -259,7 +190,7 @@
                 </tr>
                 <tr>
                   <td>
-                    <p>Currently loaded level</p>
+                    <p>Currently loaded level:</p>
                   </td>
                   <td>
                     <div id="loadLevelControl" style="display: inline;"></div>
@@ -267,7 +198,7 @@
                 </tr>
                 <tr>
                   <td>
-                    <p>Cap-limit level (maximum)</p>
+                    <p>Cap-limit level (maximum):</p>
                   </td>
                   <td>
                     <div id="levelCappingControl" style="display: inline;"></div>
@@ -277,18 +208,18 @@
         </center>
       </div>
 
-      <div class="center" id='AudioTrackControl'>
-        <h4>Audio-track controls</h4>
+      <div class="center" id='audioTrackControlTab'>
+        <h4>Audio-tracks</h4>
         <table>
           <tr>
-            <td>Current audio-track</td>
-            <td width=10px></td>
+            <td>Current audio-track:</td>
+            <td width=10px>None selected</td>
             <td> <div id="audioTrackControl" style="display: inline;"></div> </td>
           </tr>
         </table>
       </div>
 
-      <div class="center" id='MetricsDisplay'>
+      <div class="center" id='metricsDisplayTab'>
         <h4>Real-time metrics</h4>
         <div id="metricsButton">
           <button type="button" class="btn btn-xs btn-info" onclick="$('#metricsButtonWindow').toggle();$('#metricsButtonFixed').toggle();windowSliding=!windowSliding; refreshCanvas()">toggle sliding/fixed window</button><br>
@@ -323,10 +254,12 @@
         </div>
       </div>
 
-      <div class="center" id='StatsDisplay'>
-        <h4>Stats</h4>
-        <pre id='HlsStats'></pre>
-        <div id="buffered_log"></div>
+      <div class="center" id='statsDisplayTab'>
+        <h4>Buffer &amp; Statistics</h4>
+        <label>Buffer state:</label>
+        <pre id="bufferedOut"></pre>
+        <label>General stats:</label>
+        <pre id='statisticsOut'></pre>
       </div>
 
     </div>
