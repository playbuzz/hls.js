--- conflicted
+++ resolved
@@ -12,10 +12,7 @@
     "url": "https://github.com/video-dev/hls.js/issues"
   },
   "main": "./dist/hls.js",
-<<<<<<< HEAD
   "types": "./dist/hls.d.ts",
-=======
->>>>>>> c32371d2
   "files": [
     "dist/**/*",
     "src/**/*"
@@ -49,83 +46,62 @@
     "type-check": "tsc --noEmit",
     "type-check:watch": "npm run type-check -- --watch"
   },
-  "husky": {
-    "hooks": {
-      "pre-commit": "./scripts/precommit.sh"
-    }
-  },
   "dependencies": {
     "eventemitter3": "4.0.0",
     "url-toolkit": "^2.1.6"
   },
   "devDependencies": {
-    "@babel/core": "^7.8.7",
+    "@babel/core": "^7.9.6",
     "@babel/helper-module-imports": "^7.8.3",
     "@babel/plugin-proposal-class-properties": "^7.8.3",
-    "@babel/plugin-proposal-object-rest-spread": "^7.8.3",
-<<<<<<< HEAD
-    "@babel/plugin-proposal-optional-chaining": "^7.7.5",
+    "@babel/plugin-proposal-object-rest-spread": "^7.9.6",
+    "@babel/plugin-proposal-optional-chaining": "^7.9.0",
     "@babel/plugin-transform-object-assign": "^7.7.4",
-    "@babel/preset-env": "^7.8.7",
-    "@babel/preset-typescript": "^7.8.3",
+    "@babel/preset-env": "^7.9.6",
+    "@babel/preset-typescript": "^7.9.0",
     "@itsjamie/esdoc-cli": "^0.2.0",
     "@itsjamie/esdoc-core": "^0.2.0",
     "@itsjamie/esdoc-ecmascript-proposal-plugin": "^0.2.0",
     "@itsjamie/esdoc-standard-plugin": "^0.2.0",
     "@itsjamie/esdoc-typescript-plugin": "^0.2.0",
-    "@types/chai": "^4.1.7",
+    "@types/chai": "^4.2.11",
     "@types/mocha": "^5.2.6",
-    "@types/sinon-chai": "^3.2.2",
-    "@typescript-eslint/eslint-plugin": "^2.24.0",
-    "@typescript-eslint/parser": "^2.24.0",
+    "@types/sinon-chai": "^3.2.4",
+    "@typescript-eslint/eslint-plugin": "^2.31.0",
+    "@typescript-eslint/parser": "^2.31.0",
     "babel-loader": "^8.0.6",
     "babel-plugin-transform-remove-console": "6.9.4",
-=======
-    "@babel/preset-env": "^7.8.7",
-    "@babel/preset-typescript": "^7.8.3",
-    "@babel/register": "^7.8.6",
-    "@typescript-eslint/eslint-plugin": "^2.24.0",
-    "@typescript-eslint/parser": "^2.24.0",
-    "babel-loader": "^8.0.6",
->>>>>>> c32371d2
     "chai": "^4.2.0",
     "chart.js": "^2.9.3",
-    "chartjs-plugin-zoom": "^0.7.5",
+    "chartjs-plugin-zoom": "^0.7.7",
     "chromedriver": "^81.0.0",
-<<<<<<< HEAD
-=======
-    "esdoc": "^1.1.0",
-    "esdoc-ecmascript-proposal-plugin": "^1.0.0",
-    "esdoc-standard-plugin": "^1.0.0",
-    "esdoc-typescript-plugin": "^1.0.1",
->>>>>>> c32371d2
     "eslint": "^6.8.0",
-    "eslint-config-standard": "^14.1.0",
-    "eslint-plugin-import": "^2.20.1",
+    "eslint-config-standard": "^14.1.1",
+    "eslint-plugin-import": "^2.20.2",
     "eslint-plugin-mocha": "^6.3.0",
     "eslint-plugin-node": "^11.0.0",
     "eslint-plugin-promise": "^4.2.1",
     "eslint-plugin-standard": "^4.0.1",
-    "http-server": "^0.12.1",
+    "http-server": "^0.12.3",
     "husky": "^4.2.3",
     "istanbul-instrumenter-loader": "^3.0.1",
-    "karma": "^5.0.1",
+    "karma": "^5.0.5",
     "karma-chrome-launcher": "^3.1.0",
     "karma-coverage-istanbul-reporter": "^2.1.1",
-    "karma-mocha": "^2.0.0",
+    "karma-mocha": "^2.0.1",
     "karma-mocha-reporter": "^2.2.5",
     "karma-sinon-chai": "^2.0.2",
     "karma-sourcemap-loader": "^0.3.7",
     "karma-webpack": "^4.0.2",
-    "mocha": "^7.1.1",
+    "mocha": "^7.1.2",
     "netlify-cli": "^2.36.0",
     "selenium-webdriver": "^3.1.0",
     "sinon": "^9.0.1",
     "sinon-chai": "^3.5.0",
     "typescript": "^3.7.4",
-    "webpack": "^4.27.1",
+    "webpack": "^4.43.0",
     "webpack-cli": "^3.1.2",
-    "webpack-dev-server": "^3.1.4",
+    "webpack-dev-server": "^3.11.0",
     "webpack-merge": "^4.2.2",
     "webworkify-webpack": "^2.1.5"
   }
