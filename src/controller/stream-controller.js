/*
 * Stream Controller
*/

import BinarySearch from '../utils/binary-search';
import BufferHelper from '../helper/buffer-helper';
import Demuxer from '../demux/demuxer';
import Event from '../events';
import EventHandler from '../event-handler';
import * as LevelHelper from '../helper/level-helper';import TimeRanges from '../utils/timeRanges';
import {ErrorTypes, ErrorDetails} from '../errors';
import {logger} from '../utils/logger';
<<<<<<< HEAD
import { alignDiscontinuities, findFirstFragWithCC } from '../utils/discontinuities';
=======
import { alignDiscontinuities } from '../utils/discontinuities';

>>>>>>> 3adb3845

const State = {
  STOPPED : 'STOPPED',
  IDLE : 'IDLE',
  KEY_LOADING : 'KEY_LOADING',
  FRAG_LOADING : 'FRAG_LOADING',
  FRAG_LOADING_WAITING_RETRY : 'FRAG_LOADING_WAITING_RETRY',
  WAITING_LEVEL : 'WAITING_LEVEL',
  PARSING : 'PARSING',
  PARSED : 'PARSED',
  BUFFER_FLUSHING : 'BUFFER_FLUSHING',
  ENDED : 'ENDED',
  ERROR : 'ERROR'
};

class StreamController extends EventHandler {

  constructor(hls) {
    super(hls,
      Event.MEDIA_ATTACHED,
      Event.MEDIA_DETACHING,
      Event.MANIFEST_LOADING,
      Event.MANIFEST_PARSED,
      Event.LEVEL_LOADED,
      Event.KEY_LOADED,
      Event.FRAG_LOADED,
      Event.FRAG_LOAD_EMERGENCY_ABORTED,
      Event.FRAG_PARSING_INIT_SEGMENT,
      Event.FRAG_PARSING_DATA,
      Event.FRAG_PARSED,
      Event.ERROR,
      Event.AUDIO_TRACK_SWITCHING,
      Event.AUDIO_TRACK_SWITCHED,
      Event.BUFFER_CREATED,
      Event.BUFFER_APPENDED,
      Event.BUFFER_FLUSHED,
      Event.LEVEL_REMOVED
    );

    this.config = hls.config;
    this.audioCodecSwap = false;
    this.ticks = 0;
    this._state = State.STOPPED;
    this.ontick = this.tick.bind(this);
  }

  destroy() {
    this.stopLoad();
    if (this.timer) {
      clearInterval(this.timer);
      this.timer = null;
    }
    EventHandler.prototype.destroy.call(this);
    this.state = State.STOPPED;
  }

  startLoad(startPosition) {
    if (this.levels) {
      let lastCurrentTime = this.lastCurrentTime, hls = this.hls;
      this.stopLoad();
      if (!this.timer) {
        this.timer = setInterval(this.ontick, 100);
      }
      this.level = -1;
      this.fragLoadError = 0;
      if (!this.startFragRequested) {
        // determine load level
        let startLevel = hls.startLevel;
        if (startLevel === -1) {
          // -1 : guess start Level by doing a bitrate test by loading first fragment of lowest quality level
          startLevel = 0;
          this.bitrateTest = true;
        }
        // set new level to playlist loader : this will trigger start level load
        // hls.nextLoadLevel remains until it is set to a new value or until a new frag is successfully loaded
        this.level = hls.nextLoadLevel = startLevel;
        this.loadedmetadata = false;
      }
      // if startPosition undefined but lastCurrentTime set, set startPosition to last currentTime
      if (lastCurrentTime > 0 && startPosition === -1) {
        logger.log(`override startPosition with lastCurrentTime @${lastCurrentTime.toFixed(3)}`);
        startPosition = lastCurrentTime;
      }
      this.state = State.IDLE;
      this.nextLoadPosition = this.startPosition = this.lastCurrentTime = startPosition;
      this.tick();
    } else {
      this.forceStartLoad = true;
      this.state = State.STOPPED;
    }
  }

  stopLoad() {
    var frag = this.fragCurrent;
    if (frag) {
      if (frag.loader) {
        frag.loader.abort();
      }
      this.fragCurrent = null;
    }
    this.fragPrevious = null;
    if (this.demuxer) {
      this.demuxer.destroy();
      this.demuxer = null;
    }
    this.state = State.STOPPED;
    this.forceStartLoad = false;
  }

  tick() {
    this.ticks++;
    if (this.ticks === 1) {
      this.doTick();
      if (this.ticks > 1) {
        setTimeout(this.tick, 1);
      }
      this.ticks = 0;
    }
  }

  doTick() {
    switch(this.state) {
      case State.ERROR:
        //don't do anything in error state to avoid breaking further ...
        break;
      case State.BUFFER_FLUSHING:
      // in buffer flushing state, reset fragLoadError counter
        this.fragLoadError = 0;
        break;
      case State.IDLE:
        this._doTickIdle();
        break;
      case State.WAITING_LEVEL:
        var level = this.levels[this.level];
        // check if playlist is already loaded
        if (level && level.details) {
          this.state = State.IDLE;
        }
        break;
      case State.FRAG_LOADING_WAITING_RETRY:
        var now = performance.now();
        var retryDate = this.retryDate;
        // if current time is gt than retryDate, or if media seeking let's switch to IDLE state to retry loading
        if(!retryDate || (now >= retryDate) || (this.media && this.media.seeking)) {
          logger.log(`mediaController: retryDate reached, switch back to IDLE state`);
          this.state = State.IDLE;
        }
        break;
      case State.ERROR:
      case State.STOPPED:
      case State.FRAG_LOADING:
      case State.PARSING:
      case State.PARSED:
      case State.ENDED:
        break;
      default:
        break;
    }
    // check buffer
    this._checkBuffer();
    // check/update current fragment
    this._checkFragmentChanged();
  }

  // Ironically the "idle" state is the on we do the most logic in it seems ....
  // NOTE: Maybe we could rather schedule a check for buffer length after half of the currently
  //       played segment, or on pause/play/seek instead of naively checking every 100ms?
  _doTickIdle() {
    const hls = this.hls,
          config = hls.config,
          media = this.media;


    // if start level not parsed yet OR
    // if video not attached AND start fragment already requested OR start frag prefetch disable
    // exit loop, as we either need more info (level not parsed) or we need media to be attached to load new fragment
    if (this.levelLastLoaded === undefined || (
      !media && (this.startFragRequested || !config.startFragPrefetch))) {
      return;
    }

    // if we have not yet loaded any fragment, start loading from start position
    let pos = 0;
    if (this.loadedmetadata) {
      pos = media.currentTime;
    } else if (this.nextLoadPosition) {
      pos = this.nextLoadPosition;
    }

    // determine next load level
    let level = hls.nextLoadLevel,
        levelInfo = this.levels[level];

    if (!levelInfo) {
      return;
    }

    let levelBitrate = levelInfo.bitrate,
        maxBufLen;

    // compute max Buffer Length that we could get from this load level, based on level bitrate. don't buffer more than 60 MB and more than 30s
    if (levelBitrate) {
      maxBufLen = Math.max(8 * config.maxBufferSize / levelBitrate, config.maxBufferLength);
    } else {
      maxBufLen = config.maxBufferLength;
    }
    maxBufLen = Math.min(maxBufLen, config.maxMaxBufferLength);

    // determine next candidate fragment to be loaded, based on current position and end of buffer position
    // ensure up to `config.maxMaxBufferLength` of buffer upfront

    const bufferInfo = BufferHelper.bufferInfo(this.mediaBuffer ? this.mediaBuffer : media, pos, config.maxBufferHole),
          bufferLen = bufferInfo.len;
    // Stay idle if we are still with buffer margins
    if (bufferLen >= maxBufLen) {
      return;
    }

    // if buffer length is less than maxBufLen try to load a new fragment ...
    logger.trace(`buffer length of ${bufferLen.toFixed(3)} is below max of ${maxBufLen.toFixed(3)}. checking for more payload ...`);

    // set next load level : this will trigger a playlist load if needed
    this.level = hls.nextLoadLevel = level;

    const levelDetails = levelInfo.details;
    // if level info not retrieved yet, switch state and wait for level retrieval
    // if live playlist, ensure that new playlist has been refreshed to avoid loading/try to load
    // a useless and outdated fragment (that might even introduce load error if it is already out of the live playlist)
    if (typeof levelDetails === 'undefined' || levelDetails.live && this.levelLastLoaded !== level) {
      this.state = State.WAITING_LEVEL;
      return;
    }

    // we just got done loading the final fragment and there is no other buffered range after ...
    // rationale is that in case there are any buffered ranges after, it means that there are unbuffered portion in between
    // so we should not switch to ENDED in that case, to be able to buffer them
    // dont switch to ENDED if we need to backtrack last fragment
    let fragPrevious = this.fragPrevious;
<<<<<<< HEAD
    if (!levelDetails.live && fragPrevious && !fragPrevious.backtracked && fragPrevious.sn === levelDetails.endSN && bufferLen && !bufferInfo.nextStart) {
=======
    if (!levelDetails.live && fragPrevious && !fragPrevious.backtracked && fragPrevious.sn === levelDetails.endSN && !bufferInfo.nextStart) {
>>>>>>> 3adb3845
        // fragPrevious is last fragment. retrieve level duration using last frag start offset + duration
        // real duration might be lower than initial duration if there are drifts between real frag duration and playlist signaling
        const duration = Math.min(media.duration,fragPrevious.start + fragPrevious.duration);
        // if everything (almost) til the end is buffered, let's signal eos
        // we don't compare exactly media.duration === bufferInfo.end as there could be some subtle media duration difference (audio/video offsets...)
        // tolerate up to one frag duration to cope with these cases.
        // also cope with almost zero last frag duration (max last frag duration with 200ms) refer to https://github.com/video-dev/hls.js/pull/657
        if (duration - Math.max(bufferInfo.end,fragPrevious.start) <= Math.max(0.2,fragPrevious.duration)) {
          // Finalize the media stream
          let data = {};
          if (this.altAudio) {
            data.type = 'video';
          }
          this.hls.trigger(Event.BUFFER_EOS,data);
          this.state = State.ENDED;
          return;
      }
    }

    // if we have the levelDetails for the selected variant, lets continue enrichen our stream (load keys/fragments or trigger EOS, etc..)
    this._fetchPayloadOrEos(pos, bufferInfo, levelDetails);
  }

  _fetchPayloadOrEos(pos, bufferInfo, levelDetails) {
    const fragPrevious = this.fragPrevious,
          level = this.level,
          fragments = levelDetails.fragments,
          fragLen = fragments.length;

    // empty playlist
    if (fragLen === 0) {
      return;
    }

    // find fragment index, contiguous with end of buffer position
    let start = fragments[0].start,
        end = fragments[fragLen-1].start + fragments[fragLen-1].duration,
        bufferEnd = bufferInfo.end,
        frag;

    if (levelDetails.initSegment && !levelDetails.initSegment.data) {
      frag = levelDetails.initSegment;
    } else {
      // in case of live playlist we need to ensure that requested position is not located before playlist start
      if (levelDetails.live) {
        let initialLiveManifestSize = this.config.initialLiveManifestSize;
        if (fragLen < initialLiveManifestSize) {
          logger.warn(`Can not start playback of a level, reason: not enough fragments ${fragLen} < ${initialLiveManifestSize}`);
          return;
        }

        frag = this._ensureFragmentAtLivePoint(levelDetails, bufferEnd, start, end, fragPrevious, fragments, fragLen);
        // if it explicitely returns null don't load any fragment and exit function now
        if (frag === null) {
          return;
        }

      } else {
        // VoD playlist: if bufferEnd before start of playlist, load first fragment
        if (bufferEnd < start) {
          frag = fragments[0];
        }
      }
    }
    if (!frag) {
      frag = this._findFragment(start, fragPrevious, fragLen, fragments, bufferEnd, end, levelDetails);
    }
    if(frag) {
      this._loadFragmentOrKey(frag, level, levelDetails, pos, bufferEnd);
    }
    return;
  }

  _ensureFragmentAtLivePoint(levelDetails, bufferEnd, start, end, fragPrevious, fragments, fragLen) {
    const config = this.hls.config, media = this.media;

    let frag;

    // check if requested position is within seekable boundaries :
    //logger.log(`start/pos/bufEnd/seeking:${start.toFixed(3)}/${pos.toFixed(3)}/${bufferEnd.toFixed(3)}/${this.media.seeking}`);
    let maxLatency = config.liveMaxLatencyDuration !== undefined ? config.liveMaxLatencyDuration : config.liveMaxLatencyDurationCount*levelDetails.targetduration;

    if (bufferEnd < Math.max(start-config.maxFragLookUpTolerance, end - maxLatency)) {
        let liveSyncPosition = this.liveSyncPosition = this.computeLivePosition(start, levelDetails);
        logger.log(`buffer end: ${bufferEnd.toFixed(3)} is located too far from the end of live sliding playlist, reset currentTime to : ${liveSyncPosition.toFixed(3)}`);
        bufferEnd = liveSyncPosition;
        if (media && media.readyState && media.duration > liveSyncPosition) {
          media.currentTime = liveSyncPosition;
        }
        this.nextLoadPosition = liveSyncPosition;
    }

    // if end of buffer greater than live edge, don't load any fragment
    // this could happen if live playlist intermittently slides in the past.
    // level 1 loaded [182580161,182580167]
    // level 1 loaded [182580162,182580169]
    // Loading 182580168 of [182580162 ,182580169],level 1 ..
    // Loading 182580169 of [182580162 ,182580169],level 1 ..
    // level 1 loaded [182580162,182580168] <============= here we should have bufferEnd > end. in that case break to avoid reloading 182580168
    // level 1 loaded [182580164,182580171]
    //
    // don't return null in case media not loaded yet (readystate === 0)
    if (levelDetails.PTSKnown && bufferEnd > end && media && media.readyState) {
      return null;
    }

    if (this.startFragRequested && !levelDetails.PTSKnown) {
      /* we are switching level on live playlist, but we don't have any PTS info for that quality level ...
         try to load frag matching with next SN.
         even if SN are not synchronized between playlists, loading this frag will help us
         compute playlist sliding and find the right one after in case it was not the right consecutive one */
      if (fragPrevious) {
        const targetSN = fragPrevious.sn + 1;
        var targetCC = fragPrevious.cc + 1;
        if (targetSN >= levelDetails.startSN && targetSN <= levelDetails.endSN) {
          frag = fragments[targetSN - levelDetails.startSN];
          logger.log(`live playlist, switching playlist, load frag with next SN: ${frag.sn}`);
        } else if (targetCC >= levelDetails.startCC && targetCC <= levelDetails.endCC) {
          frag = findFirstFragWithCC(fragments, targetCC);
          logger.log(`Live playlist switch, cannot find frag with target SN. Loading frag with next CC: ${ frag.cc }`);
        }
        // next frag SN not available (or not with same continuity counter)
        // look for a frag sharing the same CC
        if (!frag) {
          frag = BinarySearch.search(fragments, function(frag) {
            return fragPrevious.cc - frag.cc;
          });
          if (frag) {
            logger.log(`live playlist, switching playlist, load frag with same CC: ${frag.sn}`);
          }
        }
      }
      if (!frag) {
        /* we have no idea about which fragment should be loaded.
           so let's load mid fragment. it will help computing playlist sliding and find the right one
        */
        frag = fragments[Math.min(fragLen - 1, Math.round(fragLen / 2))];
        logger.log(`live playlist, switching playlist, unknown, load middle frag : ${frag.sn}`);
      }
    }
    return frag;
  }

  _findFragment(start, fragPrevious, fragLen, fragments, bufferEnd, end, levelDetails) {
    const config = this.hls.config;
    let frag;
    let foundFrag;
    let maxFragLookUpTolerance = config.maxFragLookUpTolerance;
    const fragNext = fragPrevious ? fragments[fragPrevious.sn - fragments[0].sn + 1] : undefined;
    let fragmentWithinToleranceTest = (candidate) => {
      // offset should be within fragment boundary - config.maxFragLookUpTolerance
      // this is to cope with situations like
      // bufferEnd = 9.991
      // frag[Ø] : [0,10]
      // frag[1] : [10,20]
      // bufferEnd is within frag[0] range ... although what we are expecting is to return frag[1] here
      //              frag start               frag start+duration
      //                  |-----------------------------|
      //              <--->                         <--->
      //  ...--------><-----------------------------><---------....
      // previous frag         matching fragment         next frag
      //  return -1             return 0                 return 1
      //logger.log(`level/sn/start/end/bufEnd:${level}/${candidate.sn}/${candidate.start}/${(candidate.start+candidate.duration)}/${bufferEnd}`);
      // Set the lookup tolerance to be small enough to detect the current segment - ensures we don't skip over very small segments
      let candidateLookupTolerance = Math.min(maxFragLookUpTolerance, candidate.duration + (candidate.deltaPTS ? candidate.deltaPTS : 0));
      if (candidate.start + candidate.duration - candidateLookupTolerance <= bufferEnd) {
        return 1;
      } // if maxFragLookUpTolerance will have negative value then don't return -1 for first element
      else if (candidate.start - candidateLookupTolerance > bufferEnd && candidate.start) {
        return -1;
      }
      return 0;
    };

    if (bufferEnd < end) {
      if (bufferEnd > end - maxFragLookUpTolerance) {
        maxFragLookUpTolerance = 0;
      }
      // Prefer the next fragment if it's within tolerance
      if (fragNext && !fragmentWithinToleranceTest(fragNext)) {
        foundFrag = fragNext;
      } else {
        foundFrag = BinarySearch.search(fragments, fragmentWithinToleranceTest);
      }
    } else {
      // reach end of playlist
      foundFrag = fragments[fragLen-1];
    }
    if (foundFrag) {
      frag = foundFrag;
      const curSNIdx = frag.sn - levelDetails.startSN;
      const sameLevel = fragPrevious && frag.level === fragPrevious.level;
      const prevFrag = fragments[curSNIdx - 1];
      const nextFrag = fragments[curSNIdx + 1];
      //logger.log('find SN matching with pos:' +  bufferEnd + ':' + frag.sn);
      if (fragPrevious && frag.sn === fragPrevious.sn) {
        if (sameLevel && !frag.backtracked) {
          if (frag.sn < levelDetails.endSN) {
            let deltaPTS = fragPrevious.deltaPTS;
            // if there is a significant delta between audio and video, larger than max allowed hole,
            // and if previous remuxed fragment did not start with a keyframe. (fragPrevious.dropped)
            // let's try to load previous fragment again to get last keyframe
            // then we will reload again current fragment (that way we should be able to fill the buffer hole ...)
            if (deltaPTS && deltaPTS > config.maxBufferHole && fragPrevious.dropped && curSNIdx && !frag.backtracked) {
              frag = prevFrag;
              logger.warn(`SN just loaded, with large PTS gap between audio and video, maybe frag is not starting with a keyframe ? load previous one to try to overcome this`);
              // decrement previous frag load counter to avoid frag loop loading error when next fragment will get reloaded
              fragPrevious.loadCounter--;
            } else {
              frag = nextFrag;
              logger.log(`SN just loaded, load next one: ${frag.sn}`);
            }
          } else {
            frag = null;
          }
        } else if (frag.backtracked) {
          // Only backtrack a max of 1 consecutive fragment to prevent sliding back too far when little or no frags start with keyframes
          if (nextFrag && nextFrag.backtracked) {
            logger.warn(`Already backtracked from fragment ${nextFrag.sn}, will not backtrack to fragment ${frag.sn}. Loading fragment ${nextFrag.sn}`);
            frag = nextFrag;
          } else {
            // If a fragment has dropped frames and it's in a same level/sequence, load the previous fragment to try and find the keyframe
            // Reset the dropped count now since it won't be reset until we parse the fragment again, which prevents infinite backtracking on the same segment
            logger.warn('Loaded fragment with dropped frames, backtracking 1 segment to find a keyframe');
            frag.dropped = 0;
            if (prevFrag) {
              if (prevFrag.loadCounter) {
                prevFrag.loadCounter--;
              }
              frag = prevFrag;
              frag.backtracked = true;
            } else if (curSNIdx) {
              // can't backtrack on very first fragment
              frag = null;
            }
          }
        }
      }
    }
    return frag;
  }

  _loadFragmentOrKey(frag, level, levelDetails, pos, bufferEnd) {
    const hls = this.hls,
          config = hls.config;

    //logger.log('loading frag ' + i +',pos/bufEnd:' + pos.toFixed(3) + '/' + bufferEnd.toFixed(3));
    if ((frag.decryptdata && frag.decryptdata.uri != null) && (frag.decryptdata.key == null)) {
      logger.log(`Loading key for ${frag.sn} of [${levelDetails.startSN} ,${levelDetails.endSN}],level ${level}`);
      this.state = State.KEY_LOADING;
      hls.trigger(Event.KEY_LOADING, {frag: frag});
    } else {
      logger.log(`Loading ${frag.sn} of [${levelDetails.startSN} ,${levelDetails.endSN}],level ${level}, currentTime:${pos.toFixed(3)},bufferEnd:${bufferEnd}`);
      // ensure that we are not reloading the same fragments in loop ...
      if (this.fragLoadIdx !== undefined) {
        this.fragLoadIdx++;
      } else {
        this.fragLoadIdx = 0;
      }
      if (frag.loadCounter) {
        frag.loadCounter++;
        let maxThreshold = config.fragLoadingLoopThreshold;
        // if this frag has already been loaded 3 times, and if it has been reloaded recently
        if (frag.loadCounter > maxThreshold && (Math.abs(this.fragLoadIdx - frag.loadIdx) < maxThreshold)) {
          hls.trigger(Event.ERROR, {type: ErrorTypes.MEDIA_ERROR, details: ErrorDetails.FRAG_LOOP_LOADING_ERROR, fatal: false, frag: frag});
          return;
        }
      } else {
        frag.loadCounter = 1;
      }
      frag.loadIdx = this.fragLoadIdx;
      frag.autoLevel = hls.autoLevelEnabled;
      frag.bitrateTest = this.bitrateTest;

      this.fragCurrent = frag;
      this.startFragRequested = true;
      // Don't update nextLoadPosition for fragments which are not buffered
      if (!isNaN(frag.sn) && !frag.bitrateTest) {
        this.nextLoadPosition = frag.start + frag.duration;
      }
      hls.trigger(Event.FRAG_LOADING, {frag: frag});
      // lazy demuxer init, as this could take some time ... do it during frag loading
      if (!this.demuxer) {
        this.demuxer = new Demuxer(hls,'main');
      }
      this.state = State.FRAG_LOADING;
      return;
    }
  }

  set state(nextState) {
    if (this.state !== nextState) {
      const previousState = this.state;
      this._state = nextState;
      logger.log(`main stream:${previousState}->${nextState}`);
      this.hls.trigger(Event.STREAM_STATE_TRANSITION, {previousState, nextState});
    }
  }

  get state() {
    return this._state;
  }

  getBufferedFrag(position) {
    return BinarySearch.search(this._bufferedFrags, function(frag) {
      if (position < frag.startPTS) {
        return -1;
      } else if (position > frag.endPTS) {
        return 1;
      }
      return 0;
    });
  }

  get currentLevel() {
    let media = this.media;
    if (media) {
      const frag = this.getBufferedFrag(media.currentTime);
      if (frag) {
        return frag.level;
      }
    }
    return -1;
  }

  get nextBufferedFrag() {
    let media = this.media;
    if (media) {
      // first get end range of current fragment
      return this.followingBufferedFrag(this.getBufferedFrag(media.currentTime));
    } else {
      return null;
    }
  }

  followingBufferedFrag(frag) {
    if (frag) {
      // try to get range of next fragment (500ms after this range)
      return this.getBufferedFrag(frag.endPTS + 0.5);
    }
    return null;
  }

  get nextLevel() {
    const frag = this.nextBufferedFrag;
    if (frag) {
      return frag.level;
    } else {
      return -1;
    }
  }

  _checkFragmentChanged() {
    var fragPlayingCurrent, currentTime, video = this.media;
    if (video && video.readyState && video.seeking === false) {
      currentTime = video.currentTime;
      /* if video element is in seeked state, currentTime can only increase.
        (assuming that playback rate is positive ...)
        As sometimes currentTime jumps back to zero after a
        media decode error, check this, to avoid seeking back to
        wrong position after a media decode error
      */
      if(currentTime > video.playbackRate*this.lastCurrentTime) {
        this.lastCurrentTime = currentTime;
      }
      if (BufferHelper.isBuffered(video,currentTime)) {
        fragPlayingCurrent = this.getBufferedFrag(currentTime);
      } else if (BufferHelper.isBuffered(video,currentTime + 0.1)) {
        /* ensure that FRAG_CHANGED event is triggered at startup,
          when first video frame is displayed and playback is paused.
          add a tolerance of 100ms, in case current position is not buffered,
          check if current pos+100ms is buffered and use that buffer range
          for FRAG_CHANGED event reporting */
        fragPlayingCurrent = this.getBufferedFrag(currentTime + 0.1);
      }
      if (fragPlayingCurrent) {
        var fragPlaying = fragPlayingCurrent;
        if (fragPlaying !== this.fragPlaying) {
          this.hls.trigger(Event.FRAG_CHANGED, {frag: fragPlaying});
          const fragPlayingLevel = fragPlaying.level;
          if (!this.fragPlaying || this.fragPlaying.level !== fragPlayingLevel) {
            this.hls.trigger(Event.LEVEL_SWITCHED, {level: fragPlayingLevel});
          }
          this.fragPlaying = fragPlaying;
        }
      }
    }
  }

  /*
    on immediate level switch :
     - pause playback if playing
     - cancel any pending load request
     - and trigger a buffer flush
  */
  immediateLevelSwitch() {
    logger.log('immediateLevelSwitch');
    if (!this.immediateSwitch) {
      this.immediateSwitch = true;
      let media = this.media, previouslyPaused;
      if (media) {
        previouslyPaused = media.paused;
        media.pause();
      } else {
        // don't restart playback after instant level switch in case media not attached
        previouslyPaused = true;
      }
      this.previouslyPaused = previouslyPaused;
    }
    var fragCurrent = this.fragCurrent;
    if (fragCurrent && fragCurrent.loader) {
      fragCurrent.loader.abort();
    }
    this.fragCurrent = null;
    // increase fragment load Index to avoid frag loop loading error after buffer flush
    if (this.fragLoadIdx !== undefined) {
      this.fragLoadIdx += 2 * this.config.fragLoadingLoopThreshold;
    }
    // flush everything
    this.flushMainBuffer(0,Number.POSITIVE_INFINITY);
  }

  /*
     on immediate level switch end, after new fragment has been buffered :
      - nudge video decoder by slightly adjusting video currentTime (if currentTime buffered)
      - resume the playback if needed
  */
  immediateLevelSwitchEnd() {
    let media = this.media;
    if (media && media.buffered.length) {
      this.immediateSwitch = false;
      if(BufferHelper.isBuffered(media,media.currentTime)) {
        // only nudge if currentTime is buffered
        media.currentTime -= 0.0001;
      }
      if (!this.previouslyPaused) {
        media.play();
      }
    }
  }

  nextLevelSwitch() {
    /* try to switch ASAP without breaking video playback :
       in order to ensure smooth but quick level switching,
      we need to find the next flushable buffer range
      we should take into account new segment fetch time
    */
    let media = this.media;
    // ensure that media is defined and that metadata are available (to retrieve currentTime)
    if (media && media.readyState) {
      let fetchdelay, fragPlayingCurrent, nextBufferedFrag;
      if (this.fragLoadIdx !== undefined) {
        // increase fragment load Index to avoid frag loop loading error after buffer flush
        this.fragLoadIdx += 2 * this.config.fragLoadingLoopThreshold;
      }
      fragPlayingCurrent = this.getBufferedFrag(media.currentTime);
      if (fragPlayingCurrent && fragPlayingCurrent.startPTS > 1) {
        // flush buffer preceding current fragment (flush until current fragment start offset)
        // minus 1s to avoid video freezing, that could happen if we flush keyframe of current video ...
        this.flushMainBuffer(0,fragPlayingCurrent.startPTS - 1);
      }
      if (!media.paused) {
        // add a safety delay of 1s
        var nextLevelId = this.hls.nextLoadLevel,nextLevel = this.levels[nextLevelId], fragLastKbps = this.fragLastKbps;
        if (fragLastKbps && this.fragCurrent) {
          fetchdelay = this.fragCurrent.duration * nextLevel.bitrate / (1000 * fragLastKbps) + 1;
        } else {
          fetchdelay = 0;
        }
      } else {
        fetchdelay = 0;
      }
      //logger.log('fetchdelay:'+fetchdelay);
      // find buffer range that will be reached once new fragment will be fetched
      nextBufferedFrag = this.getBufferedFrag(media.currentTime + fetchdelay);
      if (nextBufferedFrag) {
        // we can flush buffer range following this one without stalling playback
        nextBufferedFrag = this.followingBufferedFrag(nextBufferedFrag);
        if (nextBufferedFrag) {
          // if we are here, we can also cancel any loading/demuxing in progress, as they are useless
          var fragCurrent = this.fragCurrent;
          if (fragCurrent && fragCurrent.loader) {
            fragCurrent.loader.abort();
          }
          this.fragCurrent = null;
          // start flush position is the start PTS of next buffered frag.
          // we use frag.naxStartPTS which is max(audio startPTS, video startPTS).
          // in case there is a small PTS Delta between audio and video, using maxStartPTS avoids flushing last samples from current fragment
          this.flushMainBuffer(nextBufferedFrag.maxStartPTS , Number.POSITIVE_INFINITY);
        }
      }
    }
  }

  flushMainBuffer(startOffset,endOffset) {
    this.state = State.BUFFER_FLUSHING;
    let flushScope = {startOffset: startOffset, endOffset: endOffset};
    // if alternate audio tracks are used, only flush video, otherwise flush everything
    if (this.altAudio) {
      flushScope.type = 'video';
    }
    this.hls.trigger(Event.BUFFER_FLUSHING, flushScope);
  }

  onMediaAttached(data) {
    var media = this.media = this.mediaBuffer = data.media;
    this.onvseeking = this.onMediaSeeking.bind(this);
    this.onvseeked = this.onMediaSeeked.bind(this);
    this.onvended = this.onMediaEnded.bind(this);
    media.addEventListener('seeking', this.onvseeking);
    media.addEventListener('seeked', this.onvseeked);
    media.addEventListener('ended', this.onvended);
    let config = this.config;
    if(this.levels && config.autoStartLoad) {
      this.hls.startLoad(config.startPosition);
    }
  }

  onMediaDetaching() {
    var media = this.media;
    if (media && media.ended) {
      logger.log('MSE detaching and video ended, reset startPosition');
      this.startPosition = this.lastCurrentTime = 0;
    }

    // reset fragment loading counter on MSE detaching to avoid reporting FRAG_LOOP_LOADING_ERROR after error recovery
    var levels = this.levels;
    if (levels) {
      // reset fragment load counter
        levels.forEach(level => {
          if(level.details) {
            level.details.fragments.forEach(fragment => {
              fragment.loadCounter = undefined;
              fragment.backtracked = undefined;
            });
          }
      });
    }
    // remove video listeners
    if (media) {
      media.removeEventListener('seeking', this.onvseeking);
      media.removeEventListener('seeked', this.onvseeked);
      media.removeEventListener('ended', this.onvended);
      this.onvseeking = this.onvseeked  = this.onvended = null;
    }
    this.media = this.mediaBuffer = null;
    this.loadedmetadata = false;
    this.stopLoad();
  }

  onMediaSeeking() {
    let media = this.media, currentTime = media ? media.currentTime : undefined, config = this.config;
    if (!isNaN(currentTime)) {
      logger.log(`media seeking to ${currentTime.toFixed(3)}`);
    }
    let mediaBuffer = this.mediaBuffer ? this.mediaBuffer : media;
    let bufferInfo = BufferHelper.bufferInfo(mediaBuffer,currentTime,this.config.maxBufferHole);
    if (this.state === State.FRAG_LOADING) {
      let fragCurrent = this.fragCurrent;
      // check if we are seeking to a unbuffered area AND if frag loading is in progress
      if (bufferInfo.len === 0 && fragCurrent) {
        let tolerance = config.maxFragLookUpTolerance,
            fragStartOffset = fragCurrent.start - tolerance,
            fragEndOffset = fragCurrent.start + fragCurrent.duration + tolerance;
        // check if we seek position will be out of currently loaded frag range : if out cancel frag load, if in, don't do anything
        if (currentTime < fragStartOffset || currentTime > fragEndOffset) {
          if (fragCurrent.loader) {
            logger.log('seeking outside of buffer while fragment load in progress, cancel fragment load');
            fragCurrent.loader.abort();
          }
          this.fragCurrent = null;
          this.fragPrevious = null;
          // switch to IDLE state to load new fragment
          this.state = State.IDLE;
        } else {
          logger.log('seeking outside of buffer but within currently loaded fragment range');
        }
      }
    } else if (this.state === State.ENDED) {
        // if seeking to unbuffered area, clean up fragPrevious
        if (bufferInfo.len === 0) {
          this.fragPrevious = 0;
        }
        // switch to IDLE state to check for potential new fragment
        this.state = State.IDLE;
    }
    if (media) {
      this.lastCurrentTime = currentTime;
    }
    // avoid reporting fragment loop loading error in case user is seeking several times on same position
    if (this.state !== State.FRAG_LOADING && this.fragLoadIdx !== undefined) {
      this.fragLoadIdx += 2 * config.fragLoadingLoopThreshold;
    }
    // in case seeking occurs although no media buffered, adjust startPosition and nextLoadPosition to seek target
    if(!this.loadedmetadata) {
      this.nextLoadPosition = this.startPosition = currentTime;
    }
    // tick to speed up processing
    this.tick();
  }

  onMediaSeeked() {
    const media = this.media, currentTime = media ? media.currentTime : undefined;
    if (!isNaN(currentTime)) {
      logger.log(`media seeked to ${currentTime.toFixed(3)}`);
    }
    // tick to speed up FRAGMENT_PLAYING triggering
    this.tick();
  }

  onMediaEnded() {
    logger.log('media ended');
    // reset startPosition and lastCurrentTime to restart playback @ stream beginning
    this.startPosition = this.lastCurrentTime = 0;
  }


  onManifestLoading() {
    // reset buffer on manifest loading
    logger.log('trigger BUFFER_RESET');
    this.hls.trigger(Event.BUFFER_RESET);
    this._bufferedFrags = [];
    this.stalled = false;
    this.startPosition = this.lastCurrentTime = 0;
  }

  onManifestParsed(data) {
    var aac = false, heaac = false, codec;
    data.levels.forEach(level => {
      // detect if we have different kind of audio codecs used amongst playlists
      codec = level.audioCodec;
      if (codec) {
        if (codec.indexOf('mp4a.40.2') !== -1) {
          aac = true;
        }
        if (codec.indexOf('mp4a.40.5') !== -1) {
          heaac = true;
        }
      }
    });
    this.audioCodecSwitch = (aac && heaac);
    if (this.audioCodecSwitch) {
      logger.log('both AAC/HE-AAC audio found in levels; declaring level codec as HE-AAC');
    }
    this.levels = data.levels;
    this.startFragRequested = false;
    let config = this.config;
    if (config.autoStartLoad || this.forceStartLoad) {
      this.hls.startLoad(config.startPosition);
    }
  }

  onLevelLoaded(data) {
    const newDetails = data.details;
    const newLevelId = data.level;
    const lastLevel = this.levels[this.levelLastLoaded];
    const curLevel = this.levels[newLevelId];
    const duration = newDetails.totalduration;
    let sliding = 0;

<<<<<<< HEAD
    logger.log(`level ${newLevelId} loaded [${newDetails.startSN},${newDetails.endSN}], cc [${newDetails.startCC}, ${newDetails.endCC}] duration:${duration}`);
=======
    logger.log(`level ${newLevelId} loaded [${newDetails.startSN},${newDetails.endSN}],duration:${duration}`);
>>>>>>> 3adb3845

    if (newDetails.live) {
      const curDetails = curLevel.details;
      if (curDetails && newDetails.fragments.length > 0) {
        // we already have details for that level, merge them
        LevelHelper.mergeDetails(curDetails,newDetails);
        sliding = newDetails.fragments[0].start;
        this.liveSyncPosition = this.computeLivePosition(sliding, curDetails);
        if (newDetails.PTSKnown && !isNaN(sliding)) {
          logger.log(`live playlist sliding:${sliding.toFixed(3)}`);
        } else {
          logger.log('live playlist - outdated PTS, unknown sliding');
          alignDiscontinuities(this.fragPrevious, lastLevel, newDetails);
        }
      } else {
        logger.log('live playlist - first load, unknown sliding');
        newDetails.PTSKnown = false;
        alignDiscontinuities(this.fragPrevious, lastLevel, newDetails);
      }
    } else {
      newDetails.PTSKnown = false;
    }
    // override level info
    this.levelLastLoaded = newLevelId;
    curLevel.details = newDetails;
    this.levelLastLoaded = newLevelId;
    this.hls.trigger(Event.LEVEL_UPDATED, { details: newDetails, level: newLevelId });

    if (this.startFragRequested === false) {
    // compute start position if set to -1. use it straight away if value is defined
      if (this.startPosition === -1 || this.lastCurrentTime === -1) {
        // first, check if start time offset has been set in playlist, if yes, use this value
        let startTimeOffset = newDetails.startTimeOffset;
        if(!isNaN(startTimeOffset)) {
          if (startTimeOffset < 0) {
            logger.log(`negative start time offset ${startTimeOffset}, count from end of last fragment`);
            startTimeOffset = sliding + duration + startTimeOffset;
          }
          logger.log(`start time offset found in playlist, adjust startPosition to ${startTimeOffset}`);
          this.startPosition = startTimeOffset;
        } else {
          // if live playlist, set start position to be fragment N-this.config.liveSyncDurationCount (usually 3)
          if (newDetails.live) {
            this.startPosition = this.computeLivePosition(sliding, newDetails);
            logger.log(`configure startPosition to ${this.startPosition}`);
          } else {
            this.startPosition = 0;
          }
        }
        this.lastCurrentTime = this.startPosition;
      }
      this.nextLoadPosition = this.startPosition;
    }
    // only switch batck to IDLE state if we were waiting for level to start downloading a new fragment
    if (this.state === State.WAITING_LEVEL) {
      this.state = State.IDLE;
    }
    //trigger handler right now
    this.tick();
  }

  onKeyLoaded() {
    if (this.state === State.KEY_LOADING) {
      this.state = State.IDLE;
      this.tick();
    }
  }

  onFragLoaded(data) {
    var fragCurrent = this.fragCurrent,
        fragLoaded = data.frag;
    if (this.state === State.FRAG_LOADING &&
        fragCurrent &&
        fragLoaded.type === 'main' &&
        fragLoaded.level === fragCurrent.level &&
        fragLoaded.sn === fragCurrent.sn) {
      let stats = data.stats,
          currentLevel = this.levels[fragCurrent.level],
          details = currentLevel.details;
      logger.log(`Loaded  ${fragCurrent.sn} of [${details.startSN} ,${details.endSN}],level ${fragCurrent.level}`);
      // reset frag bitrate test in any case after frag loaded event
      this.bitrateTest = false;
      this.stats = stats;
      // if this frag was loaded to perform a bitrate test AND if hls.nextLoadLevel is greater than 0
      // then this means that we should be able to load a fragment at a higher quality level
      if (fragLoaded.bitrateTest === true && this.hls.nextLoadLevel) {
        // switch back to IDLE state ... we just loaded a fragment to determine adequate start bitrate and initialize autoswitch algo
        this.state = State.IDLE;
        this.startFragRequested = false;
        stats.tparsed = stats.tbuffered = performance.now();
        this.hls.trigger(Event.FRAG_BUFFERED, {stats: stats, frag: fragCurrent, id : 'main'});
        this.tick();
      } else if (fragLoaded.sn === 'initSegment') {
        this.state = State.IDLE;
        stats.tparsed = stats.tbuffered = performance.now();
        details.initSegment.data = data.payload;
        this.hls.trigger(Event.FRAG_BUFFERED, {stats: stats, frag: fragCurrent, id : 'main'});
        this.tick();
      } else {
        this.state = State.PARSING;
        // transmux the MPEG-TS data to ISO-BMFF segments
        let duration = details.totalduration,
            level = fragCurrent.level,
            sn = fragCurrent.sn,
            audioCodec = this.config.defaultAudioCodec || currentLevel.audioCodec;
        if(this.audioCodecSwap) {
          logger.log('swapping playlist audio codec');
          if(audioCodec === undefined) {
            audioCodec = this.lastAudioCodec;
          }
          if(audioCodec) {
            if(audioCodec.indexOf('mp4a.40.5') !==-1) {
              audioCodec = 'mp4a.40.2';
            } else {
              audioCodec = 'mp4a.40.5';
            }
          }
        }
        this.pendingBuffering = true;
        this.appended = false;
        logger.log(`Parsing ${sn} of [${details.startSN} ,${details.endSN}],level ${level}, cc ${fragCurrent.cc}`);
        let demuxer = this.demuxer;
        if (!demuxer) {
          demuxer = this.demuxer = new Demuxer(this.hls,'main');
        }
        // time Offset is accurate if level PTS is known, or if playlist is not sliding (not live) and if media is not seeking (this is to overcome potential timestamp drifts between playlists and fragments)
        let media = this.media;
        let mediaSeeking = media && media.seeking;
        let accurateTimeOffset = !mediaSeeking && (details.PTSKnown || !details.live);
        let initSegmentData = details.initSegment ? details.initSegment.data : [];
        demuxer.push(data.payload, initSegmentData,audioCodec, currentLevel.videoCodec, fragCurrent, duration, accurateTimeOffset,undefined);
      }
    }
    this.fragLoadError = 0;
  }

  onFragParsingInitSegment(data) {
    const fragCurrent = this.fragCurrent;
    const fragNew = data.frag;
    if (fragCurrent &&
        data.id === 'main' &&
        fragNew.sn === fragCurrent.sn &&
        fragNew.level === fragCurrent.level &&
        this.state === State.PARSING) {
      var tracks = data.tracks, trackName, track;

      // if audio track is expected to come from audio stream controller, discard any coming from main
      if (tracks.audio && this.altAudio) {
        delete tracks.audio;
      }
      // include levelCodec in audio and video tracks
      track = tracks.audio;
      if(track) {
        var audioCodec = this.levels[this.level].audioCodec,
            ua = navigator.userAgent.toLowerCase();
        if(audioCodec && this.audioCodecSwap) {
          logger.log('swapping playlist audio codec');
          if(audioCodec.indexOf('mp4a.40.5') !==-1) {
            audioCodec = 'mp4a.40.2';
          } else {
            audioCodec = 'mp4a.40.5';
          }
        }
        // in case AAC and HE-AAC audio codecs are signalled in manifest
        // force HE-AAC , as it seems that most browsers prefers that way,
        // except for mono streams OR on FF
        // these conditions might need to be reviewed ...
        if (this.audioCodecSwitch) {
            // don't force HE-AAC if mono stream
           if(track.metadata.channelCount !== 1 &&
            // don't force HE-AAC if firefox
            ua.indexOf('firefox') === -1) {
              audioCodec = 'mp4a.40.5';
          }
        }
        // HE-AAC is broken on Android, always signal audio codec as AAC even if variant manifest states otherwise
        if(ua.indexOf('android') !== -1 && track.container !== 'audio/mpeg') { // Exclude mpeg audio
          audioCodec = 'mp4a.40.2';
          logger.log(`Android: force audio codec to ${audioCodec}`);
        }
        track.levelCodec = audioCodec;
        track.id = data.id;
      }
      track = tracks.video;
      if(track) {
        track.levelCodec = this.levels[this.level].videoCodec;
        track.id = data.id;
      }
      this.hls.trigger(Event.BUFFER_CODECS,tracks);
      // loop through tracks that are going to be provided to bufferController
      for (trackName in tracks) {
        track = tracks[trackName];
        logger.log(`main track:${trackName},container:${track.container},codecs[level/parsed]=[${track.levelCodec}/${track.codec}]`);
        var initSegment = track.initSegment;
        if (initSegment) {
          this.appended = true;
          // arm pending Buffering flag before appending a segment
          this.pendingBuffering = true;
          this.hls.trigger(Event.BUFFER_APPENDING, {type: trackName, data: initSegment, parent : 'main', content : 'initSegment'});
        }
      }
      //trigger handler right now
      this.tick();
    }
  }

  onFragParsingData(data) {
    const fragCurrent = this.fragCurrent;
    const fragNew = data.frag;
    if (fragCurrent &&
        data.id === 'main' &&
        fragNew.sn === fragCurrent.sn &&
        fragNew.level === fragCurrent.level &&
        !(data.type === 'audio' && this.altAudio) && // filter out main audio if audio track is loaded through audio stream controller
        this.state === State.PARSING) {
      var level = this.levels[this.level],
          frag = fragCurrent;
          if (isNaN(data.endPTS)) {
            data.endPTS = data.startPTS + fragCurrent.duration;
            data.endDTS = data.startDTS + fragCurrent.duration;
          }

      logger.log(`Parsed ${data.type},PTS:[${data.startPTS.toFixed(3)},${data.endPTS.toFixed(3)}],DTS:[${data.startDTS.toFixed(3)}/${data.endDTS.toFixed(3)}],nb:${data.nb},dropped:${data.dropped || 0}`);

      // Detect gaps in a fragment  and try to fix it by finding a keyframe in the previous fragment (see _findFragments)
      if(data.type === 'video') {
        frag.dropped = data.dropped;
        if (frag.dropped) {
          if (!frag.backtracked) {
            logger.warn('missing video frame(s), backtracking fragment');
            // Return back to the IDLE state without appending to buffer
            // Causes findFragments to backtrack a segment and find the keyframe
            // Audio fragments arriving before video sets the nextLoadPosition, causing _findFragments to skip the backtracked fragment
            frag.backtracked = true;
            this.nextLoadPosition = data.startPTS;
            this.state = State.IDLE;
            this.fragPrevious = frag;
            this.tick();
            return;
          } else {
            logger.warn('Already backtracked on this fragment, appending with the gap');
          }
        } else {
          // Only reset the backtracked flag if we've loaded the frag without any dropped frames
          frag.backtracked = false;
        }
      }

      var drift = LevelHelper.updateFragPTSDTS(level.details,frag,data.startPTS,data.endPTS,data.startDTS,data.endDTS),
          hls = this.hls;
      hls.trigger(Event.LEVEL_PTS_UPDATED, {details: level.details, level: this.level, drift: drift, type: data.type, start: data.startPTS, end: data.endPTS});

      // has remuxer dropped video frames located before first keyframe ?
      [data.data1, data.data2].forEach(buffer => {
        // only append in PARSING state (rationale is that an appending error could happen synchronously on first segment appending)
        // in that case it is useless to append following segments
        if (buffer && buffer.length && this.state === State.PARSING) {
          this.appended = true;
          // arm pending Buffering flag before appending a segment
          this.pendingBuffering = true;
          hls.trigger(Event.BUFFER_APPENDING, {type: data.type, data: buffer, parent : 'main',content : 'data'});
        }
      });
      //trigger handler right now
      this.tick();
    }
  }

  onFragParsed(data) {
    const fragCurrent = this.fragCurrent;
    const fragNew = data.frag;
    if (fragCurrent &&
        data.id === 'main' &&
        fragNew.sn === fragCurrent.sn &&
        fragNew.level === fragCurrent.level &&
        this.state === State.PARSING) {
      this.stats.tparsed = performance.now();
      this.state = State.PARSED;
      this._checkAppendedParsed();
    }
  }

  onAudioTrackSwitching(data) {
    // if any URL found on new audio track, it is an alternate audio track
    var altAudio = !!data.url,
        trackId = data.id;
    // if we switch on main audio, ensure that main fragment scheduling is synced with media.buffered
    // don't do anything if we switch to alt audio: audio stream controller is handling it.
    // we will just have to change buffer scheduling on audioTrackSwitched
    if (!altAudio) {
      if (this.mediaBuffer !== this.media) {
        logger.log(`switching on main audio, use media.buffered to schedule main fragment loading`);
        this.mediaBuffer = this.media;
        let fragCurrent = this.fragCurrent;
        // we need to refill audio buffer from main: cancel any frag loading to speed up audio switch
        if (fragCurrent.loader) {
          logger.log('switching to main audio track, cancel main fragment load');
          fragCurrent.loader.abort();
        }
        this.fragCurrent = null;
        this.fragPrevious = null;
        // destroy demuxer to force init segment generation (following audio switch)
        if (this.demuxer) {
          this.demuxer.destroy();
          this.demuxer = null;
        }
        // switch to IDLE state to load new fragment
        this.state = State.IDLE;
      }
      let hls = this.hls;
      // switching to main audio, flush all audio and trigger track switched
      hls.trigger(Event.BUFFER_FLUSHING, {startOffset: 0 , endOffset: Number.POSITIVE_INFINITY, type : 'audio'});
      hls.trigger(Event.AUDIO_TRACK_SWITCHED, {id : trackId});
      this.altAudio = false;
    }
  }

  onAudioTrackSwitched(data) {
    var trackId = data.id,
    altAudio = !!this.hls.audioTracks[trackId].url;
    if (altAudio) {
      let videoBuffer = this.videoBuffer;
      // if we switched on alternate audio, ensure that main fragment scheduling is synced with video sourcebuffer buffered
      if (videoBuffer && this.mediaBuffer !== videoBuffer) {
        logger.log(`switching on alternate audio, use video.buffered to schedule main fragment loading`);
        this.mediaBuffer = videoBuffer;
      }
    }
    this.altAudio = altAudio;
    this.tick();
  }



  onBufferCreated(data) {
    let tracks = data.tracks, mediaTrack, name, alternate = false;
    for(var type in tracks) {
      let track = tracks[type];
      if (track.id === 'main') {
        name = type;
        mediaTrack = track;
        // keep video source buffer reference
        if (type === 'video') {
          this.videoBuffer = tracks[type].buffer;
        }
      } else {
        alternate = true;
      }
    }
    if (alternate && mediaTrack) {
      logger.log(`alternate track found, use ${name}.buffered to schedule main fragment loading`);
      this.mediaBuffer = mediaTrack.buffer;
    } else {
      this.mediaBuffer = this.media;
    }
  }

  onBufferAppended(data) {
    if (data.parent === 'main') {
      const state = this.state;
      if (state === State.PARSING || state === State.PARSED) {
        // check if all buffers have been appended
        this.pendingBuffering = (data.pending > 0);
        this._checkAppendedParsed();
      }
    }
  }

  _checkAppendedParsed() {
    //trigger handler right now
    if (this.state === State.PARSED && (!this.appended || !this.pendingBuffering)) {
      const frag = this.fragCurrent;
      if (frag) {
        const media = this.mediaBuffer ? this.mediaBuffer : this.media;
        logger.log(`main buffered : ${TimeRanges.toString(media.buffered)}`);
        // filter fragments potentially evicted from buffer. this is to avoid memleak on live streams
        let bufferedFrags = this._bufferedFrags.filter(frag => {return BufferHelper.isBuffered(media,(frag.startPTS + frag.endPTS) / 2);});
        // push new range
        bufferedFrags.push(frag);
        // sort frags, as we use BinarySearch for lookup in getBufferedFrag ...
        this._bufferedFrags = bufferedFrags.sort(function(a,b) {return (a.startPTS - b.startPTS);});
        this.fragPrevious = frag;
        const stats = this.stats;
        stats.tbuffered = performance.now();
        // we should get rid of this.fragLastKbps
        this.fragLastKbps = Math.round(8 * stats.total / (stats.tbuffered - stats.tfirst));
        this.hls.trigger(Event.FRAG_BUFFERED, {stats: stats, frag: frag, id : 'main'});
        this.state = State.IDLE;
      }
      this.tick();
    }
  }

  onError(data) {
    let frag = data.frag || this.fragCurrent;
    // don't handle frag error not related to main fragment
    if (frag && frag.type !== 'main') {
      return;
    }
    // 0.5 : tolerance needed as some browsers stalls playback before reaching buffered end
    let mediaBuffered = !!this.media && BufferHelper.isBuffered(this.media, this.media.currentTime) && BufferHelper.isBuffered(this.media, this.media.currentTime + 0.5);

    switch(data.details) {
      case ErrorDetails.FRAG_LOAD_ERROR:
      case ErrorDetails.FRAG_LOAD_TIMEOUT:
      case ErrorDetails.KEY_LOAD_ERROR:
      case ErrorDetails.KEY_LOAD_TIMEOUT:
        if (!data.fatal) {
          // keep retrying until the limit will be reached
          if ((this.fragLoadError + 1) <= this.config.fragLoadingMaxRetry) {
            // exponential backoff capped to config.fragLoadingMaxRetryTimeout
            let delay = Math.min(Math.pow(2, this.fragLoadError) * this.config.fragLoadingRetryDelay, this.config.fragLoadingMaxRetryTimeout);
            // reset load counter to avoid frag loop loading error
            frag.loadCounter = 0;
            logger.warn(`mediaController: frag loading failed, retry in ${delay} ms`);
            this.retryDate = performance.now() + delay;
            // retry loading state
            // if loadedmetadata is not set, it means that we are emergency switch down on first frag
            // in that case, reset startFragRequested flag
            if (!this.loadedmetadata) {
              this.startFragRequested = false;
              this.nextLoadPosition = this.startPosition;
            }
            this.fragLoadError++;
            this.state = State.FRAG_LOADING_WAITING_RETRY;
          } else {
            logger.error(`mediaController: ${data.details} reaches max retry, redispatch as fatal ...`);
            // switch error to fatal
            data.fatal = true;
            this.state = State.ERROR;
          }
        }
        break;
      case ErrorDetails.FRAG_LOOP_LOADING_ERROR:
        if(!data.fatal) {
          // if buffer is not empty
          if (mediaBuffered) {
            // try to reduce max buffer length : rationale is that we could get
            // frag loop loading error because of buffer eviction
            this._reduceMaxBufferLength(frag.duration);
            this.state = State.IDLE;
          } else {
            // buffer empty. report as fatal if in manual mode or if lowest level.
            // level controller takes care of emergency switch down logic
            if (!frag.autoLevel || frag.level === 0) {
              // switch error to fatal
              data.fatal = true;
              this.state = State.ERROR;
            }
          }
        }
        break;
      case ErrorDetails.LEVEL_LOAD_ERROR:
      case ErrorDetails.LEVEL_LOAD_TIMEOUT:
        if(this.state !== State.ERROR) {
          if (data.fatal) {
           // if fatal error, stop processing
            this.state = State.ERROR;
            logger.warn(`streamController: ${data.details},switch to ${this.state} state ...`);
          } else {
            // in case of non fatal error while loading level, if level controller is not retrying to load level , switch back to IDLE
            if (!data.levelRetry && this.state === State.WAITING_LEVEL) {
              this.state = State.IDLE;
            }
          }
        }
        break;
      case ErrorDetails.BUFFER_FULL_ERROR:
        // if in appending state
        if (data.parent === 'main' && (this.state === State.PARSING || this.state === State.PARSED)) {
          // reduce max buf len if current position is buffered
          if (mediaBuffered) {
            this._reduceMaxBufferLength(this.config.maxBufferLength);
            this.state = State.IDLE;
          } else {
            // current position is not buffered, but browser is still complaining about buffer full error
            // this happens on IE/Edge, refer to https://github.com/video-dev/hls.js/pull/708
            // in that case flush the whole buffer to recover
            logger.warn('buffer full error also media.currentTime is not buffered, flush everything');
            this.fragCurrent = null;
            // flush everything
            this.flushMainBuffer(0,Number.POSITIVE_INFINITY);
          }
        }
        break;
      default:
        break;
    }
  }

  _reduceMaxBufferLength(minLength) {
    let config = this.config;
    if (config.maxMaxBufferLength >= minLength) {
      // reduce max buffer length as it might be too high. we do this to avoid loop flushing ...
      config.maxMaxBufferLength/=2;
      logger.warn(`main:reduce max buffer length to ${config.maxMaxBufferLength}s`);
      if (this.fragLoadIdx !== undefined) {
        // increase fragment load Index to avoid frag loop loading error after buffer flush
        this.fragLoadIdx += 2 * config.fragLoadingLoopThreshold;
      }
    }
  }

_checkBuffer() {
    var media = this.media,
        config = this.config;
    // if ready state different from HAVE_NOTHING (numeric value 0), we are allowed to seek
    if(media && media.readyState) {
        let currentTime = media.currentTime,
            mediaBuffer = this.mediaBuffer ? this.mediaBuffer : media,
             buffered = mediaBuffer.buffered;
      // adjust currentTime to start position on loaded metadata
      if(!this.loadedmetadata && buffered.length) {
        this.loadedmetadata = true;
        // only adjust currentTime if different from startPosition or if startPosition not buffered
        // at that stage, there should be only one buffered range, as we reach that code after first fragment has been buffered
        let startPosition = media.seeking ? currentTime : this.startPosition,
            startPositionBuffered = BufferHelper.isBuffered(mediaBuffer,startPosition),
            firstbufferedPosition = buffered.start(0),
            startNotBufferedButClose = !startPositionBuffered && (Math.abs(startPosition-firstbufferedPosition) < config.maxSeekHole);
        // if currentTime not matching with expected startPosition or startPosition not buffered but close to first buffered
        if (currentTime !== startPosition || startNotBufferedButClose) {
          logger.log(`target start position:${startPosition}`);
          // if startPosition not buffered, let's seek to buffered.start(0)
          if(startNotBufferedButClose) {
            startPosition = firstbufferedPosition;
            logger.log(`target start position not buffered, seek to buffered.start(0) ${startPosition}`);
          }
          logger.log(`adjust currentTime from ${currentTime} to ${startPosition}`);
          media.currentTime = startPosition;
        }
      } else if (this.immediateSwitch) {
        this.immediateLevelSwitchEnd();
      } else {
        let bufferInfo = BufferHelper.bufferInfo(media,currentTime,0),
            expectedPlaying = !(media.paused || // not playing when media is paused
                                media.ended  || // not playing when media is ended
                                media.buffered.length === 0), // not playing if nothing buffered
            jumpThreshold = 0.5, // tolerance needed as some browsers stalls playback before reaching buffered range end
            playheadMoving = currentTime !== this.lastCurrentTime;

        if (playheadMoving) {
          // played moving, but was previously stalled => now not stuck anymore
          if (this.stallReported) {
            logger.warn(`playback not stuck anymore @${currentTime}, after ${Math.round(performance.now()-this.stalled)}ms`);
            this.stallReported = false;
          }
          this.stalled = undefined;
          this.nudgeRetry = 0;
        } else {
          // playhead not moving
          if(expectedPlaying) {
            // playhead not moving BUT media expected to play
            const tnow = performance.now();
            const hls = this.hls;
            if(!this.stalled) {
              // stall just detected, store current time
              this.stalled = tnow;
              this.stallReported = false;
            } else {
              // playback already stalled, check stalling duration
              // if stalling for more than a given threshold, let's try to recover
              const stalledDuration = tnow - this.stalled;
              const bufferLen = bufferInfo.len;
              let nudgeRetry = this.nudgeRetry || 0;
              // have we reached stall deadline ?
              if (bufferLen <= jumpThreshold && stalledDuration > config.lowBufferWatchdogPeriod * 1000) {
                // report stalled error once
                if (!this.stallReported) {
                  this.stallReported = true;
                  logger.warn(`playback stalling in low buffer @${currentTime}`);
                  hls.trigger(Event.ERROR, {type: ErrorTypes.MEDIA_ERROR, details: ErrorDetails.BUFFER_STALLED_ERROR, fatal: false, buffer : bufferLen});
                }
                // if buffer len is below threshold, try to jump to start of next buffer range if close
                // no buffer available @ currentTime, check if next buffer is close (within a config.maxSeekHole second range)
                var nextBufferStart = bufferInfo.nextStart, delta = nextBufferStart-currentTime;
                if(nextBufferStart &&
                   (delta < config.maxSeekHole) &&
                   (delta > 0)) {
                  this.nudgeRetry = ++nudgeRetry;
                  const nudgeOffset = nudgeRetry * config.nudgeOffset;
                  // next buffer is close ! adjust currentTime to nextBufferStart
                  // this will ensure effective video decoding
                  logger.log(`adjust currentTime from ${media.currentTime} to next buffered @ ${nextBufferStart} + nudge ${nudgeOffset}`);
                  media.currentTime = nextBufferStart + nudgeOffset;
                  // reset stalled so to rearm watchdog timer
                  this.stalled = undefined;
                  hls.trigger(Event.ERROR, {type: ErrorTypes.MEDIA_ERROR, details: ErrorDetails.BUFFER_SEEK_OVER_HOLE, fatal: false, hole : nextBufferStart + nudgeOffset - currentTime});
                }
              } else if (bufferLen > jumpThreshold && stalledDuration > config.highBufferWatchdogPeriod * 1000) {
                // report stalled error once
                if (!this.stallReported) {
                  this.stallReported = true;
                  logger.warn(`playback stalling in high buffer @${currentTime}`);
                  hls.trigger(Event.ERROR, {type: ErrorTypes.MEDIA_ERROR, details: ErrorDetails.BUFFER_STALLED_ERROR, fatal: false, buffer : bufferLen});
                }
                // reset stalled so to rearm watchdog timer
                this.stalled = undefined;
                this.nudgeRetry = ++nudgeRetry;
                if (nudgeRetry < config.nudgeMaxRetry) {
                  const currentTime = media.currentTime;
                  const targetTime = currentTime + nudgeRetry * config.nudgeOffset;
                  logger.log(`adjust currentTime from ${currentTime} to ${targetTime}`);
                  // playback stalled in buffered area ... let's nudge currentTime to try to overcome this
                  media.currentTime = targetTime;
                  hls.trigger(Event.ERROR, {type: ErrorTypes.MEDIA_ERROR, details: ErrorDetails.BUFFER_NUDGE_ON_STALL, fatal: false});
                } else {
                  logger.error(`still stuck in high buffer @${currentTime} after ${config.nudgeMaxRetry}, raise fatal error`);
                  hls.trigger(Event.ERROR, {type: ErrorTypes.MEDIA_ERROR, details: ErrorDetails.BUFFER_STALLED_ERROR, fatal: true});
                }
              }
            }
          }
        }
      }
    }
  }

  onFragLoadEmergencyAborted() {
    this.state = State.IDLE;
    // if loadedmetadata is not set, it means that we are emergency switch down on first frag
    // in that case, reset startFragRequested flag
    if(!this.loadedmetadata) {
      this.startFragRequested = false;
      this.nextLoadPosition = this.startPosition;
    }
    this.tick();
  }

  onBufferFlushed() {
    /* after successful buffer flushing, filter flushed fragments from bufferedFrags
      use mediaBuffered instead of media (so that we will check against video.buffered ranges in case of alt audio track)
    */
    const media = this.mediaBuffer ? this.mediaBuffer : this.media;
    this._bufferedFrags = this._bufferedFrags.filter(frag => {return BufferHelper.isBuffered(media,(frag.startPTS + frag.endPTS) / 2);});

    if (this.fragLoadIdx !== undefined) {
      // increase fragment load Index to avoid frag loop loading error after buffer flush
      this.fragLoadIdx += 2 * this.config.fragLoadingLoopThreshold;
    }
    // move to IDLE once flush complete. this should trigger new fragment loading
    this.state = State.IDLE;
    // reset reference to frag
    this.fragPrevious = null;
  }

  onLevelRemoved(data) {
    this.levels = this.levels.filter((level, index) => index !== data.level);
  }

  swapAudioCodec() {
    this.audioCodecSwap = !this.audioCodecSwap;
  }

  computeLivePosition(sliding, levelDetails) {
    let targetLatency = this.config.liveSyncDuration !== undefined ? this.config.liveSyncDuration : this.config.liveSyncDurationCount * levelDetails.targetduration;
    return sliding + Math.max(0, levelDetails.totalduration - targetLatency);
  }

  get liveSyncPosition() {
    return this._liveSyncPosition;
  }

  set liveSyncPosition(value) {
    this._liveSyncPosition = value;
  }
}
export default StreamController;
<|MERGE_RESOLUTION|>--- conflicted
+++ resolved
@@ -10,12 +10,8 @@
 import * as LevelHelper from '../helper/level-helper';import TimeRanges from '../utils/timeRanges';
 import {ErrorTypes, ErrorDetails} from '../errors';
 import {logger} from '../utils/logger';
-<<<<<<< HEAD
-import { alignDiscontinuities, findFirstFragWithCC } from '../utils/discontinuities';
-=======
 import { alignDiscontinuities } from '../utils/discontinuities';
 
->>>>>>> 3adb3845
 
 const State = {
   STOPPED : 'STOPPED',
@@ -254,11 +250,7 @@
     // so we should not switch to ENDED in that case, to be able to buffer them
     // dont switch to ENDED if we need to backtrack last fragment
     let fragPrevious = this.fragPrevious;
-<<<<<<< HEAD
-    if (!levelDetails.live && fragPrevious && !fragPrevious.backtracked && fragPrevious.sn === levelDetails.endSN && bufferLen && !bufferInfo.nextStart) {
-=======
     if (!levelDetails.live && fragPrevious && !fragPrevious.backtracked && fragPrevious.sn === levelDetails.endSN && !bufferInfo.nextStart) {
->>>>>>> 3adb3845
         // fragPrevious is last fragment. retrieve level duration using last frag start offset + duration
         // real duration might be lower than initial duration if there are drifts between real frag duration and playlist signaling
         const duration = Math.min(media.duration,fragPrevious.start + fragPrevious.duration);
@@ -919,11 +911,7 @@
     const duration = newDetails.totalduration;
     let sliding = 0;
 
-<<<<<<< HEAD
     logger.log(`level ${newLevelId} loaded [${newDetails.startSN},${newDetails.endSN}], cc [${newDetails.startCC}, ${newDetails.endCC}] duration:${duration}`);
-=======
-    logger.log(`level ${newLevelId} loaded [${newDetails.startSN},${newDetails.endSN}],duration:${duration}`);
->>>>>>> 3adb3845
 
     if (newDetails.live) {
       const curDetails = curLevel.details;
