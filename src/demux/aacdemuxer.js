--- conflicted
+++ resolved
@@ -10,15 +10,9 @@
   constructor(observer, remuxer, config) {
     this.observer = observer;
     this.config = config;
-<<<<<<< HEAD
-    this.remuxer = new this.remuxerClass(observer,id, config, typeSupported);
-    // id === 'main' when the demuxer is used to play an audio only stream and requires AAC files placed back-to-back in the order they are received.
-    // id === 'audio' when the demuxer is used for multitrack audio and requires the use of timestamps to sync audio with video.
+    this.remuxer = remuxer;
     this.useTimeStamp = id === 'audio';
     this.insertDiscontinuity();
-=======
-    this.remuxer = remuxer;
->>>>>>> f6db7e08
   }
 
   resetInitSegment(initSegment,audioCodec,videoCodec, duration) {
@@ -52,9 +46,9 @@
 
     track = this._aacTrack;
 
-    // Look for ADTS header | 1111 1111 | 1111 X00X | where X can be either 0 or 1
-    for (offset = id3.length || 0, len = data.length; offset < len - 1; offset++) {
-      if ((data[offset] === 0xff) && (data[offset+1] & 0xf6) === 0xf0) {
+    // look for ADTS header (0xFFFx)
+    for (offset = id3.length, len = data.length; offset < len - 1; offset++) {
+      if ((data[offset] === 0xff) && (data[offset+1] & 0xf0) === 0xf0) {
         break;
       }
     }
@@ -97,18 +91,14 @@
         break;
       }
     }
-<<<<<<< HEAD
     const id3Track = (id3.payload) ? { samples : [ { pts: pts, dts : pts, unit : id3.payload} ] } : { samples: [] };
-    this.remuxer.remux(level, sn , cc, track,{samples : []}, id3Track, { samples: [] }, timeOffset, contiguous,accurateTimeOffset, defaultInitPTS);
-=======
     this.remuxer.remux(track,
                         {samples : []},
-                        {samples : [ { pts: pts, dts : pts, unit : id3.payload} ]},
+                        id3Track,
                         {samples : []},
                         timeOffset,
                         contiguous,
                         accurateTimeOffset);
->>>>>>> f6db7e08
   }
 
   destroy() {
