--- conflicted
+++ resolved
@@ -108,11 +108,7 @@
   const references: any[] = [];
   const sidx = sidxBox[0];
 
-<<<<<<< HEAD
   const version = sidx.data[sidx.start];
-=======
-  const version = sidx[0];
->>>>>>> 1f28fe43
 
   // set initial offset, we skip the reference ID (not needed)
   let index = 8;
